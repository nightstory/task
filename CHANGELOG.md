# Changelog

<<<<<<< HEAD
# v3.0.0 - Preview 3

- Expose `.TASK` variable in templates with the task name
  ([#252](https://github.com/go-task/task/issues/252)).
- Implement short task syntax
  ([#194](https://github.com/go-task/task/issues/194), [#240](https://github.com/go-task/task/pull/240)).
- Added option to make included Taskfile run commands on its own directory
  ([#260](https://github.com/go-task/task/issues/260), [#144](https://github.com/go-task/task/issues/144))

# v3.0.0 - Preview 2

- Taskfiles in version 1 are not supported anymore
  ([#237](https://github.com/go-task/task/pull/237)).
- Added global `method:` option. With this option, you can set a default
  method to all tasks in a Taskfile
  ([#246](https://github.com/go-task/task/issues/246)).
- Changed default method from `timestamp` to `checksum`
  ([#246](https://github.com/go-task/task/issues/246)).
- New magic variables are now available when using `status:`:
  `.TIMESTAMP` which contains the greatest modification date
  from the files listed in `sources:`, and `.CHECKSUM`, which
  contains a checksum of all files listed in `status:`.
  This is useful for manual checking when using external, or even remote,
  artifacts when using `status:`
  ([#216](https://github.com/go-task/task/pull/216)).

## v3.0.0 - Preview 1

- We're now using [slim-sprig](https://github.com/go-task/slim-sprig) instead of
  [sprig](https://github.com/Masterminds/sprig), which allowed a file size
  reduction of about 22%
  ([#219](https://github.com/go-task/task/pull/219)).
- We now use some colors on Task output to better distinguish message types -
  commands are green, errors are red, etc
  ([#207](https://github.com/go-task/task/pull/207)).
=======
## Unreleased

- Supress `context` errors when using the `--watch` flag
  ([#313](https://github.com/go-task/task/issues/313), [#317](https://github.com/go-task/task/pull/317)).
>>>>>>> 86be13ff

## v2.8.0 - 2019-12-07

- Add `--parallel` flag (alias `-p`) to run tasks given by the command line in
  parallel
  ([#266](https://github.com/go-task/task/pull/266)).
- Fixed bug where calling the `task` CLI only informing global vars would not
  execute the `default` task.
- Add hability to silent all tasks by adding `silent: true` a the root of the
  Taskfile.

## v2.7.1 - 2019-11-10

- Fix error being raised when `exit 0` was called
  ([#251](https://github.com/go-task/task/issues/251)).

## v2.7.0 - 2019-09-22

- Fixed panic bug when assigning a global variable
  ([#229](https://github.com/go-task/task/issues/229), [#243](https://github.com/go-task/task/issues/234)).
- A task with `method: checksum` will now re-run if generated files are deleted
  ([#228](https://github.com/go-task/task/pull/228), [#238](https://github.com/go-task/task/issues/238)).

## v2.6.0 - 2019-07-21

- Fixed some bugs regarding minor version checks on `version:`.
- Add `preconditions:` to task
  ([#205](https://github.com/go-task/task/pull/205)).
- Create directory informed on `dir:` if it doesn't exist
  ([#209](https://github.com/go-task/task/issues/209), [#211](https://github.com/go-task/task/pull/211)).
- We now have a `--taskfile` flag (alias `-t`), which can be used to run
  another Taskfile (other than the default `Taskfile.yml`)
  ([#221](https://github.com/go-task/task/pull/221)).
- It's now possible to install Task using Homebrew on Linux
  ([go-task/homebrew-tap#1](https://github.com/go-task/homebrew-tap/pull/1)).

## v2.5.2 - 2019-05-11

- Reverted YAML upgrade due issues with CRLF on Windows
  ([#201](https://github.com/go-task/task/issues/201), [go-yaml/yaml#450](https://github.com/go-yaml/yaml/issues/450)).
- Allow setting global variables through the CLI
  ([#192](https://github.com/go-task/task/issues/192)).

## 2.5.1 - 2019-04-27

- Fixed some issues with interactive command line tools, where sometimes
  the output were not being shown, and similar issues
  ([#114](https://github.com/go-task/task/issues/114), [#190](https://github.com/go-task/task/issues/190), [#200](https://github.com/go-task/task/pull/200)).
- Upgraded [go-yaml/yaml](https://github.com/go-yaml/yaml) from v2 to v3.

## v2.5.0 - 2019-03-16

- We moved from the taskfile.org domain to the new fancy taskfile.dev domain.
  While stuff is being redirected, we strongly recommend to everyone that use
  [this install script](https://taskfile.dev/#/installation?id=install-script)
  to use the new taskfile.dev domain on scripts from now on.
- Fixed to the ZSH completion
  ([#182](https://github.com/go-task/task/pull/182)).
- Add [`--summary` flag along with `summary:` task attribute](https://taskfile.org/#/usage?id=display-summary-of-task)
  ([#180](https://github.com/go-task/task/pull/180)).

## v2.4.0 - 2019-02-21

- Allow calling a task of the root Taskfile from an included Taskfile
  by prefixing it with `:`
  ([#161](https://github.com/go-task/task/issues/161), [#172](https://github.com/go-task/task/issues/172)),
- Add flag to override the `output` option
  ([#173](https://github.com/go-task/task/pull/173));
- Fix bug where Task was persisting the new checksum on the disk when the Dry
  Mode is enabled
  ([#166](https://github.com/go-task/task/issues/166));
- Fix file timestamp issue when the file name has spaces
  ([#176](https://github.com/go-task/task/issues/176));
- Mitigating path expanding issues on Windows
  ([#170](https://github.com/go-task/task/pull/170)).

## v2.3.0 - 2019-01-02

- On Windows, Task can now be installed using [Scoop](https://scoop.sh/)
  ([#152](https://github.com/go-task/task/pull/152));
- Fixed issue with file/directory globing
  ([#153](https://github.com/go-task/task/issues/153));
- Added ability to globally set environment variables
  (
    [#138](https://github.com/go-task/task/pull/138),
    [#159](https://github.com/go-task/task/pull/159)
  ).

## v2.2.1 - 2018-12-09

- This repository now uses Go Modules (#143). We'll still keep the `vendor` directory in sync for some time, though;
- Fixing a bug when the Taskfile has no tasks but includes another Taskfile (#150);
- Fix a bug when calling another task or a dependency in an included Taskfile (#151).

## v2.2.0 - 2018-10-25

- Added support for [including other Taskfiles](https://taskfile.org/#/usage?id=including-other-taskfiles) (#98)
  - This should be considered experimental. For now, only including local files is supported, but support for including remote Taskfiles is being discussed. If you have any feedback, please comment on #98.
- Task now have a dedicated documentation site: https://taskfile.org
  - Thanks to [Docsify](https://docsify.js.org/) for making this pretty easy. To check the source code, just take a look at the [docs](https://github.com/go-task/task/tree/master/docs) directory of this repository. Contributions to the documentation is really appreciated.

## v2.1.1 - 2018-09-17

- Fix suggestion to use `task --init` not being shown anymore (when a `Taskfile.yml` is not found)
- Fix error when using checksum method and no file exists for a source glob (#131)
- Fix signal handling when the `--watch` flag is given (#132)

## v2.1.0 - 2018-08-19

- Add a `ignore_error` option to task and command (#123)
- Add a dry run mode (`--dry` flag) (#126)

## v2.0.3 - 2018-06-24

- Expand environment variables on "dir", "sources" and "generates" (#116)
- Fix YAML merging syntax (#112)
- Add ZSH completion (#111)
- Implement new `output` option. Please check out the [documentation](https://github.com/go-task/task#output-syntax)

## v2.0.2 - 2018-05-01

- Fix merging of YAML anchors (#112)

## v2.0.1 - 2018-03-11

- Fixes panic on `task --list`

## v2.0.0 - 2018-03-08

Version 2.0.0 is here, with a new Taskfile format.

Please, make sure to read the [Taskfile versions](https://github.com/go-task/task/blob/master/TASKFILE_VERSIONS.md) document, since it describes in depth what changed for this version.

* New Taskfile version 2 (https://github.com/go-task/task/issues/77)
* Possibility to have global variables in the `Taskfile.yml` instead of `Taskvars.yml` (https://github.com/go-task/task/issues/66)
* Small improvements and fixes

## v1.4.4 - 2017-11-19

- Handle SIGINT and SIGTERM (#75);
- List: print message with there's no task with description;
- Expand home dir ("~" symbol) on paths (#74);
- Add Snap as an installation method;
- Move examples to its own repo;
- Watch: also walk on tasks called on on "cmds", and not only on "deps";
- Print logs to stderr instead of stdout (#68);
- Remove deprecated `set` keyword;
- Add checksum based status check, alternative to timestamp based.

## v1.4.3 - 2017-09-07

- Allow assigning variables to tasks at run time via CLI (#33)
- Added suport for multiline variables from sh (#64)
- Fixes env: remove square braces and evaluate shell (#62)
- Watch: change watch library and few fixes and improvements
- When use watching, cancel and restart long running process on file change (#59 and #60)

## v1.4.2 - 2017-07-30

- Flag to set directory of execution
- Always echo command if is verbose mode
- Add silent mode to disable echoing of commands
- Fixes and improvements of variables (#56)

## v1.4.1 - 2017-07-15

- Allow use of YAML for dynamic variables instead of $ prefix
  - `VAR: {sh: echo Hello}` instead of `VAR: $echo Hello`
- Add `--list` (or `-l`) flag to print existing tasks
- OS specific Taskvars file (e.g. `Taskvars_windows.yml`, `Taskvars_linux.yml`, etc)
- Consider task up-to-date on equal timestamps (#49)
- Allow absolute path in generates section (#48)
- Bugfix: allow templating when calling deps (#42)
- Fix panic for invalid task in cyclic dep detection
- Better error output for dynamic variables in Taskvars.yml (#41)
- Allow template evaluation in parameters

## v1.4.0 - 2017-07-06

- Cache dynamic variables
- Add verbose mode (`-v` flag)
- Support to task parameters (overriding vars) (#31) (#32)
- Print command, also when "set:" is specified (#35)
- Improve task command help text (#35)

## v1.3.1 - 2017-06-14

- Fix glob not working on commands (#28)
- Add ExeExt template function
- Add `--init` flag to create a new Taskfile
- Add status option to prevent task from running (#27)
- Allow interpolation on `generates` and `sources` attributes (#26)

## v1.3.0 - 2017-04-24

- Migrate from os/exec.Cmd to a native Go sh/bash interpreter
  - This is a potentially breaking change if you use Windows.
  - Now, `cmd` is not used anymore on Windows. Always use Bash-like syntax for your commands, even on Windows.
- Add "ToSlash" and "FromSlash" to template functions
- Use functions defined on github.com/Masterminds/sprig
- Do not redirect stdin while running variables commands
- Using `context` and `errgroup` packages (this will make other tasks to be cancelled, if one returned an error)

## v1.2.0 - 2017-04-02

- More tests and Travis integration
- Watch a task (experimental)
- Possibility to call another task
- Fix "=" not being reconized in variables/environment variables
- Tasks can now have a description, and help will print them (#10)
- Task dependencies now run concurrently
- Support for a default task (#16)

## v1.1.0 - 2017-03-08

- Support for YAML, TOML and JSON (#1)
- Support running command in another directory (#4)
- `--force` or `-f` flag to force execution of task even when it's up-to-date
- Detection of cyclic dependencies (#5)
- Support for variables (#6, #9, #14)
- Operation System specific commands and variables (#13)

## v1.0.0 - 2017-02-28

- Add LICENSE file<|MERGE_RESOLUTION|>--- conflicted
+++ resolved
@@ -1,6 +1,5 @@
 # Changelog
 
-<<<<<<< HEAD
 # v3.0.0 - Preview 3
 
 - Expose `.TASK` variable in templates with the task name
@@ -36,12 +35,11 @@
 - We now use some colors on Task output to better distinguish message types -
   commands are green, errors are red, etc
   ([#207](https://github.com/go-task/task/pull/207)).
-=======
+
 ## Unreleased
 
 - Supress `context` errors when using the `--watch` flag
   ([#313](https://github.com/go-task/task/issues/313), [#317](https://github.com/go-task/task/pull/317)).
->>>>>>> 86be13ff
 
 ## v2.8.0 - 2019-12-07
 
