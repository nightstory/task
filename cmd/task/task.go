package main

import (
	"context"
	"log"
	"os"
	"os/signal"
	"path/filepath"
	"syscall"

	"github.com/go-task/task/v2"
	"github.com/go-task/task/v2/internal/args"
	"github.com/go-task/task/v2/internal/logger"

	"github.com/spf13/pflag"
)

var (
	version = "master"
)

const usage = `Usage: task [-ilfwvsd] [--init] [--list] [--force] [--watch] [--verbose] [--silent] [--dir] [--taskfile] [--dry] [--summary] [task...]

Runs the specified task(s). Falls back to the "default" task if no task name
was specified, or lists all tasks if an unknown task name was specified.

Example: 'task hello' with the following 'Taskfile.yml' file will generate an
'output.txt' file with the content "hello".

'''
hello:
  cmds:
    - echo "I am going to write a file named 'output.txt' now."
    - echo "hello" > output.txt
  generates:
    - output.txt
'''

Options:
`

func main() {
	log.SetFlags(0)
	log.SetOutput(os.Stderr)

	pflag.Usage = func() {
		log.Print(usage)
		pflag.PrintDefaults()
	}

	var (
		versionFlag bool
		init        bool
		list        bool
		status      bool
		force       bool
		watch       bool
		verbose     bool
		silent      bool
		dry         bool
		summary     bool
		dir         string
		entrypoint  string
		output      string
		color       bool
	)

	pflag.BoolVar(&versionFlag, "version", false, "show Task version")
	pflag.BoolVarP(&init, "init", "i", false, "creates a new Taskfile.yml in the current folder")
	pflag.BoolVarP(&list, "list", "l", false, "lists tasks with description of current Taskfile")
	pflag.BoolVar(&status, "status", false, "exits with non-zero exit code if any of the given tasks is not up-to-date")
	pflag.BoolVarP(&force, "force", "f", false, "forces execution even when the task is up-to-date")
	pflag.BoolVarP(&watch, "watch", "w", false, "enables watch of the given task")
	pflag.BoolVarP(&verbose, "verbose", "v", false, "enables verbose mode")
	pflag.BoolVarP(&silent, "silent", "s", false, "disables echoing")
	pflag.BoolVar(&dry, "dry", false, "compiles and prints tasks in the order that they would be run, without executing them")
	pflag.BoolVar(&summary, "summary", false, "show summary about a task")
	pflag.StringVarP(&dir, "dir", "d", "", "sets directory of execution")
	pflag.StringVarP(&entrypoint, "taskfile", "t", "", `choose which Taskfile to run. Defaults to "Taskfile.yml"`)
	pflag.StringVarP(&output, "output", "o", "", "sets output style: [interleaved|group|prefixed]")
	pflag.BoolVarP(&color, "color", "c", true, "colored output")
	pflag.Parse()

	if versionFlag {
		log.Printf("Task version: %s\n", version)
		return
	}

	if init {
		wd, err := os.Getwd()
		if err != nil {
			log.Fatal(err)
		}
		if err := task.InitTaskfile(os.Stdout, wd); err != nil {
			log.Fatal(err)
		}
		return
	}

	if dir != "" && entrypoint != "" {
		log.Fatal("task: You can't set both --dir and --taskfile")
		return
	}
	if entrypoint != "" {
		dir = filepath.Dir(entrypoint)
		entrypoint = filepath.Base(entrypoint)
	} else {
		entrypoint = "Taskfile.yml"
	}

	e := task.Executor{
<<<<<<< HEAD
		Force:   force,
		Watch:   watch,
		Verbose: verbose,
		Silent:  silent,
		Dir:     dir,
		Dry:     dry,
		Summary: summary,
		Color:   color,
=======
		Force:      force,
		Watch:      watch,
		Verbose:    verbose,
		Silent:     silent,
		Dir:        dir,
		Dry:        dry,
		Entrypoint: entrypoint,
		Summary:    summary,
>>>>>>> a312d61d

		Stdin:  os.Stdin,
		Stdout: os.Stdout,
		Stderr: os.Stderr,

		OutputStyle: output,
	}
	if err := e.Setup(); err != nil {
		log.Fatal(err)
	}

	if list {
		e.PrintTasksHelp()
		return
	}

	arguments := pflag.Args()
	if len(arguments) == 0 {
		e.Logger.Errf(logger.Yellow, "task: No argument given, trying default task")
		arguments = []string{"default"}
	}

	calls, globals := args.Parse(arguments...)
	for name, value := range globals {
		e.Taskfile.Vars[name] = value
	}

	ctx := context.Background()
	if !watch {
		ctx = getSignalContext()
	}

	if status {
		if err := e.Status(ctx, calls...); err != nil {
			log.Fatal(err)
		}
		return
	}

	if err := e.Run(ctx, calls...); err != nil {
		e.Logger.Errf(logger.Red, "%v", err)
		os.Exit(1)
	}
}

func getSignalContext() context.Context {
	ch := make(chan os.Signal, 1)
	signal.Notify(ch, os.Interrupt, os.Kill, syscall.SIGTERM)
	ctx, cancel := context.WithCancel(context.Background())
	go func() {
		sig := <-ch
		log.Printf("task: signal received: %s", sig)
		cancel()
	}()
	return ctx
}<|MERGE_RESOLUTION|>--- conflicted
+++ resolved
@@ -109,16 +109,6 @@
 	}
 
 	e := task.Executor{
-<<<<<<< HEAD
-		Force:   force,
-		Watch:   watch,
-		Verbose: verbose,
-		Silent:  silent,
-		Dir:     dir,
-		Dry:     dry,
-		Summary: summary,
-		Color:   color,
-=======
 		Force:      force,
 		Watch:      watch,
 		Verbose:    verbose,
@@ -127,7 +117,7 @@
 		Dry:        dry,
 		Entrypoint: entrypoint,
 		Summary:    summary,
->>>>>>> a312d61d
+		Color:      color,
 
 		Stdin:  os.Stdin,
 		Stdout: os.Stdout,
