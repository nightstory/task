package task_test

import (
	"bytes"
	"fmt"
	"io/ioutil"
	"os"
	"path/filepath"
	"strings"
	"testing"

	"github.com/go-task/task"
	"github.com/go-task/task/internal/taskfile"

	"github.com/mitchellh/go-homedir"
	"github.com/stretchr/testify/assert"
)

// fileContentTest provides a basic reusable test-case for running a Taskfile
// and inspect generated files.
type fileContentTest struct {
	Dir       string
	Target    string
	TrimSpace bool
	Files     map[string]string
}

func (fct fileContentTest) name(file string) string {
	return fmt.Sprintf("target=%q,file=%q", fct.Target, file)
}

func (fct fileContentTest) Run(t *testing.T) {
	for f := range fct.Files {
		_ = os.Remove(filepath.Join(fct.Dir, f))
	}

	e := &task.Executor{
		Dir:    fct.Dir,
		Stdout: ioutil.Discard,
		Stderr: ioutil.Discard,
	}
	assert.NoError(t, e.Setup(), "e.Setup()")
	assert.NoError(t, e.Run(taskfile.Call{Task: fct.Target}), "e.Run(target)")

	for name, expectContent := range fct.Files {
		t.Run(fct.name(name), func(t *testing.T) {
			b, err := ioutil.ReadFile(filepath.Join(fct.Dir, name))
			assert.NoError(t, err, "Error reading file")
			s := string(b)
			if fct.TrimSpace {
				s = strings.TrimSpace(s)
			}
			assert.Equal(t, expectContent, s, "unexpected file content")
		})
	}
}

func TestEnv(t *testing.T) {
	tt := fileContentTest{
		Dir:       "testdata/env",
		Target:    "default",
		TrimSpace: false,
		Files: map[string]string{
			"env.txt": "GOOS='linux' GOARCH='amd64' CGO_ENABLED='0'\n",
		},
	}
	tt.Run(t)
}

func TestVarsV1(t *testing.T) {
	tt := fileContentTest{
		Dir:       "testdata/vars/v1",
		Target:    "default",
		TrimSpace: true,
		Files: map[string]string{
			// hello task:
			"foo.txt":              "foo",
			"bar.txt":              "bar",
			"baz.txt":              "baz",
			"tmpl_foo.txt":         "foo",
			"tmpl_bar.txt":         "<no value>",
			"tmpl_foo2.txt":        "foo2",
			"tmpl_bar2.txt":        "bar2",
			"shtmpl_foo.txt":       "foo",
			"shtmpl_foo2.txt":      "foo2",
			"nestedtmpl_foo.txt":   "{{.FOO}}",
			"nestedtmpl_foo2.txt":  "foo2",
			"foo2.txt":             "foo2",
			"bar2.txt":             "bar2",
			"baz2.txt":             "baz2",
			"tmpl2_foo.txt":        "<no value>",
			"tmpl2_foo2.txt":       "foo2",
			"tmpl2_bar.txt":        "<no value>",
			"tmpl2_bar2.txt":       "<no value>",
			"shtmpl2_foo.txt":      "<no value>",
			"shtmpl2_foo2.txt":     "foo2",
			"nestedtmpl2_foo2.txt": "{{.FOO2}}",
			"override.txt":         "bar",
		},
	}
	tt.Run(t)
	// Ensure identical results when running hello task directly.
	tt.Target = "hello"
	tt.Run(t)
}

func TestVarsV2(t *testing.T) {
	tt := fileContentTest{
		Dir:       "testdata/vars/v2",
		Target:    "default",
		TrimSpace: true,
		Files: map[string]string{
			"foo.txt":              "foo",
			"bar.txt":              "bar",
			"baz.txt":              "baz",
			"tmpl_foo.txt":         "foo",
			"tmpl_bar.txt":         "bar",
			"tmpl_foo2.txt":        "foo2",
			"tmpl_bar2.txt":        "bar2",
			"shtmpl_foo.txt":       "foo",
			"shtmpl_foo2.txt":      "foo2",
			"nestedtmpl_foo.txt":   "<no value>",
			"nestedtmpl_foo2.txt":  "foo2",
			"foo2.txt":             "foo2",
			"bar2.txt":             "bar2",
			"baz2.txt":             "baz2",
			"tmpl2_foo.txt":        "<no value>",
			"tmpl2_foo2.txt":       "foo2",
			"tmpl2_bar.txt":        "<no value>",
			"tmpl2_bar2.txt":       "bar2",
			"shtmpl2_foo.txt":      "<no value>",
			"shtmpl2_foo2.txt":     "foo2",
			"nestedtmpl2_foo2.txt": "<no value>",
			"override.txt":         "bar",
			"nested.txt":           "Taskvars-TaskfileVars-TaskVars",
		},
	}
	tt.Run(t)
	// Ensure identical results when running hello task directly.
	tt.Target = "hello"
	tt.Run(t)
}

func TestMultilineVars(t *testing.T) {
	for _, dir := range []string{"testdata/vars/v1/multiline", "testdata/vars/v2/multiline"} {
		tt := fileContentTest{
			Dir:       dir,
			Target:    "default",
			TrimSpace: false,
			Files: map[string]string{
				// Note:
				// - task does not strip a trailing newline from var entries
				// - task strips one trailing newline from shell output
				// - the cat command adds a trailing newline
				"echo_foobar.txt":      "foo\nbar\n",
				"echo_n_foobar.txt":    "foo\nbar\n",
				"echo_n_multiline.txt": "\n\nfoo\n  bar\nfoobar\n\nbaz\n\n",
				"var_multiline.txt":    "\n\nfoo\n  bar\nfoobar\n\nbaz\n\n\n",
				"var_catlines.txt":     "  foo   bar foobar  baz  \n",
				"var_enumfile.txt":     "0:\n1:\n2:foo\n3:  bar\n4:foobar\n5:\n6:baz\n7:\n8:\n",
			},
		}
		tt.Run(t)
	}
}

func TestVarsInvalidTmpl(t *testing.T) {
	const (
		dir         = "testdata/vars/v1"
		target      = "invalid-var-tmpl"
		expectError = "template: :1: unexpected EOF"
	)

	e := &task.Executor{
		Dir:    dir,
		Stdout: ioutil.Discard,
		Stderr: ioutil.Discard,
	}
	assert.NoError(t, e.Setup(), "e.Setup()")
	assert.EqualError(t, e.Run(taskfile.Call{Task: target}), expectError, "e.Run(target)")
}

func TestParams(t *testing.T) {
	tt := fileContentTest{
		Dir:       "testdata/params",
		Target:    "default",
		TrimSpace: false,
		Files: map[string]string{
			"hello.txt":       "Hello\n",
			"world.txt":       "World\n",
			"exclamation.txt": "!\n",
			"dep1.txt":        "Dependence1\n",
			"dep2.txt":        "Dependence2\n",
			"spanish.txt":     "¡Holla mundo!\n",
			"spanish-dep.txt": "¡Holla dependencia!\n",
			"portuguese.txt":  "Olá, mundo!\n",
			"portuguese2.txt": "Olá, mundo!\n",
			"german.txt":      "Welt!\n",
		},
	}
	tt.Run(t)
}

func TestDeps(t *testing.T) {
	const dir = "testdata/deps"

	files := []string{
		"d1.txt",
		"d2.txt",
		"d3.txt",
		"d11.txt",
		"d12.txt",
		"d13.txt",
		"d21.txt",
		"d22.txt",
		"d23.txt",
		"d31.txt",
		"d32.txt",
		"d33.txt",
	}

	for _, f := range files {
		_ = os.Remove(filepath.Join(dir, f))
	}

	e := &task.Executor{
		Dir:    dir,
		Stdout: ioutil.Discard,
		Stderr: ioutil.Discard,
	}
	assert.NoError(t, e.Setup())
	assert.NoError(t, e.Run(taskfile.Call{Task: "default"}))

	for _, f := range files {
		f = filepath.Join(dir, f)
		if _, err := os.Stat(f); err != nil {
			t.Errorf("File %s should exists", f)
		}
	}
}

func TestStatus(t *testing.T) {
	const dir = "testdata/status"
	var file = filepath.Join(dir, "foo.txt")

	_ = os.Remove(file)

	if _, err := os.Stat(file); err == nil {
		t.Errorf("File should not exists: %v", err)
	}

	var buff bytes.Buffer
	e := &task.Executor{
		Dir:    dir,
		Stdout: &buff,
		Stderr: &buff,
		Silent: true,
	}
	assert.NoError(t, e.Setup())
	assert.NoError(t, e.Run(taskfile.Call{Task: "gen-foo"}))

	if _, err := os.Stat(file); err != nil {
		t.Errorf("File should exists: %v", err)
	}

	e.Silent = false
	assert.NoError(t, e.Run(taskfile.Call{Task: "gen-foo"}))

	if buff.String() != `task: Task "gen-foo" is up to date`+"\n" {
		t.Errorf("Wrong output message: %s", buff.String())
	}
}

func TestGenerates(t *testing.T) {
	var srcTask = "sub/src.txt"
	var relTask = "rel.txt"
	var absTask = "abs.txt"

	// This test does not work with a relative dir.
	dir, err := filepath.Abs("testdata/generates")
	assert.NoError(t, err)
	var srcFile = filepath.Join(dir, srcTask)

	for _, task := range []string{srcTask, relTask, absTask} {
		path := filepath.Join(dir, task)
		_ = os.Remove(path)
		if _, err := os.Stat(path); err == nil {
			t.Errorf("File should not exists: %v", err)
		}
	}

	buff := bytes.NewBuffer(nil)
	e := &task.Executor{
		Dir:    dir,
		Stdout: buff,
		Stderr: buff,
	}
	assert.NoError(t, e.Setup())

	for _, theTask := range []string{relTask, absTask} {
		var destFile = filepath.Join(dir, theTask)
		var upToDate = fmt.Sprintf("task: Task \"%s\" is up to date\n", srcTask) +
			fmt.Sprintf("task: Task \"%s\" is up to date\n", theTask)

		// Run task for the first time.
		assert.NoError(t, e.Run(taskfile.Call{Task: theTask}))

		if _, err := os.Stat(srcFile); err != nil {
			t.Errorf("File should exists: %v", err)
		}
		if _, err := os.Stat(destFile); err != nil {
			t.Errorf("File should exists: %v", err)
		}
		// Ensure task was not incorrectly found to be up-to-date on first run.
		if buff.String() == upToDate {
			t.Errorf("Wrong output message: %s", buff.String())
		}
		buff.Reset()

		// Re-run task to ensure it's now found to be up-to-date.
		assert.NoError(t, e.Run(taskfile.Call{Task: theTask}))
		if buff.String() != upToDate {
			t.Errorf("Wrong output message: %s", buff.String())
		}
		buff.Reset()
	}
}

func TestStatusChecksum(t *testing.T) {
	const dir = "testdata/checksum"

	files := []string{
		"generated.txt",
		".task/checksum/build",
	}

	for _, f := range files {
		_ = os.Remove(filepath.Join(dir, f))

		_, err := os.Stat(filepath.Join(dir, f))
		assert.Error(t, err)
	}

	var buff bytes.Buffer
	e := task.Executor{
		Dir:    dir,
		Stdout: &buff,
		Stderr: &buff,
	}
	assert.NoError(t, e.Setup())

	assert.NoError(t, e.Run(taskfile.Call{Task: "build"}))
	for _, f := range files {
		_, err := os.Stat(filepath.Join(dir, f))
		assert.NoError(t, err)
	}

	buff.Reset()
	assert.NoError(t, e.Run(taskfile.Call{Task: "build"}))
	assert.Equal(t, `task: Task "build" is up to date`+"\n", buff.String())
}

func TestInit(t *testing.T) {
	const dir = "testdata/init"
	var file = filepath.Join(dir, "Taskfile.yml")

	_ = os.Remove(file)
	if _, err := os.Stat(file); err == nil {
		t.Errorf("Taskfile.yml should not exists")
	}

	if err := task.InitTaskfile(ioutil.Discard, dir); err != nil {
		t.Error(err)
	}

	if _, err := os.Stat(file); err != nil {
		t.Errorf("Taskfile.yml should exists")
	}
}

func TestCyclicDep(t *testing.T) {
	const dir = "testdata/cyclic"

	e := task.Executor{
		Dir:    dir,
		Stdout: ioutil.Discard,
		Stderr: ioutil.Discard,
	}
	assert.NoError(t, e.Setup())
	assert.IsType(t, &task.MaximumTaskCallExceededError{}, e.Run(taskfile.Call{Task: "task-1"}))
}

func TestTaskVersion(t *testing.T) {
	tests := []struct {
		Dir     string
		Version string
	}{
		{"testdata/version/v1", "1"},
		{"testdata/version/v2", "2"},
	}

	for _, test := range tests {
		t.Run(test.Dir, func(t *testing.T) {
			e := task.Executor{
				Dir:    test.Dir,
				Stdout: ioutil.Discard,
				Stderr: ioutil.Discard,
			}
			assert.NoError(t, e.Setup())
			assert.Equal(t, test.Version, e.Taskfile.Version)
			assert.Equal(t, 2, len(e.Taskfile.Tasks))
		})
	}
}

<<<<<<< HEAD
func TestTaskIgnoreErrors(t *testing.T) {
	const dir = "testdata/ignore_errors"

	t.Run("cmd-should-pass", func(t *testing.T) {
		e := task.Executor{
			Dir:    dir,
			Stdout: ioutil.Discard,
			Stderr: ioutil.Discard,
		}
		assert.NoError(t, e.Setup())
		assert.NoError(t, e.Run(taskfile.Call{Task: "cmd-should-pass"}))
	})

	t.Run("cmd-should-fail", func(t *testing.T) {
		e := task.Executor{
			Dir:    dir,
			Stdout: ioutil.Discard,
			Stderr: ioutil.Discard,
		}
		assert.NoError(t, e.Setup())
		assert.Error(t, e.Run(taskfile.Call{Task: "cmd-should-fail"}))
	})
=======
func TestExpand(t *testing.T) {
	const dir = "testdata/expand"

	home, err := homedir.Dir()
	if err != nil {
		t.Errorf("Couldn't get $HOME: %v", err)
	}
	var buff bytes.Buffer

	e := task.Executor{
		Dir:    dir,
		Stdout: &buff,
		Stderr: &buff,
	}
	assert.NoError(t, e.Setup())
	assert.NoError(t, e.Run(taskfile.Call{Task: "pwd"}))
	assert.Equal(t, home, strings.TrimSpace(buff.String()))
>>>>>>> 31273cd6
}<|MERGE_RESOLUTION|>--- conflicted
+++ resolved
@@ -413,7 +413,6 @@
 	}
 }
 
-<<<<<<< HEAD
 func TestTaskIgnoreErrors(t *testing.T) {
 	const dir = "testdata/ignore_errors"
 
@@ -436,7 +435,8 @@
 		assert.NoError(t, e.Setup())
 		assert.Error(t, e.Run(taskfile.Call{Task: "cmd-should-fail"}))
 	})
-=======
+}
+
 func TestExpand(t *testing.T) {
 	const dir = "testdata/expand"
 
@@ -454,5 +454,4 @@
 	assert.NoError(t, e.Setup())
 	assert.NoError(t, e.Run(taskfile.Call{Task: "pwd"}))
 	assert.Equal(t, home, strings.TrimSpace(buff.String()))
->>>>>>> 31273cd6
 }